import functools
from collections import abc
from itertools import chain
from typing import Any, Dict, List, Mapping, Optional, Sequence, Tuple, Union

import torch
from transformers.tokenization_utils_base import PreTrainedTokenizerBase

from ..base.mappers import SingleBaseMapper
from ..base.mappers.abstract import AbstractBaseMapper
from ..base.types import TransformElementType

__all__ = [
    "ListCollatorMapper",
    "TensorCollatorMapper",
    "FromTokenizerListCollatorMapper",
    "FromTokenizerTensorCollatorMapper",
]


class BaseCollator(AbstractBaseMapper):
    def __init__(
        self,
        pad_to_length: Optional[Union[int, Sequence[int]]] = None,
        fields_pad_ids: Optional[Mapping[str, int]] = None,
        unk_fields_pad_id: Optional[int] = None,
    ):
        """Create a collator.

        Args:
            pad_to_length (Union[int, Sequence[int]], optional): If provided
                and is single value, pad all sequences to this length. If
                provided  and is sequence, we assume we should pad each
                dimension to the  corresponding length. In both cases, we will
                raise an error if any sequence is longer than the requested
                length. When not provided or None, sequences will be padded to
                the length of the longest sequence. Defaults to None.
            fields_pad_ids (Mapping[str, int], optional): A mapping from field
                names to the padding value to use for that field. If not
                provided, the mapper will fail unless the unk_fields_pad_id
                attribute is set.
            unk_fields_pad_id (int, optional): The padding value to use for
                any field that is not in fields_pad_ids. If not provided, an
                error will be raised if a field is not in fields_pad_ids.
        """
        self.fields_pad_ids = fields_pad_ids or {}
        self.pad_to_length = pad_to_length
        self.unk_fields_pad_id = unk_fields_pad_id

        if self.unk_fields_pad_id is None and self.fields_pad_ids is None:
            raise ValueError(
                "Either `unk_fields_pad_id` or `fields_to_pad` "
                "must be provided"
            )

        super().__init__()

    def _get_padding_value(self, field_name: str) -> int:
        if field_name in self.fields_pad_ids:
            return self.fields_pad_ids[field_name]
        elif self.unk_fields_pad_id is not None:
            return self.unk_fields_pad_id
        else:
            raise ValueError(
                f"Must specify a padding value for field {field_name}"
                f"or provide a extra_fields_padding_id attribute to "
                "the mapper to handle unrecognized fields"
            )

    def collate(
        self, batch: Sequence[TransformElementType]
    ) -> TransformElementType:
        """This method complies with PyTorch's DataLoader interface."""
<<<<<<< HEAD
        return self.transform({
            k: [d[k] for d in batch]
            for k in batch[0].keys()
        })


# Alias for backwards compatibility
CollatorMixIn = BaseCollator


=======
        return self.transform(
            {k: [d[k] for d in batch] for k in batch[0].keys()}
        )


# Alias for backwards compatibility
CollatorMixIn = BaseCollator


>>>>>>> 3c46074a
class FromTokenizerMixIn(BaseCollator):
    def __init__(
        self,
        tokenizer: PreTrainedTokenizerBase,
        pad_to_length: Optional[Union[int, Sequence[int]]] = None,
        fields_pad_ids: Optional[Mapping[str, int]] = None,
        unk_fields_pad_id: Optional[int] = None,
    ):
        """Create a collator for tensors.

        Args:
            tokenizer (PreTrainedTokenizerBase): The tokenizer to use to pad
                common fields.
            pad_to_length (Union[int, Sequence[int]], optional): If provided
                and is single value, pad all sequences to this length. If
                provided  and is sequence, we assume we should pad each
                dimension to the  corresponding length. In both cases, we will
                raise an error if any sequence is longer than the requested
                length. When not provided or None, sequences will be padded to
                the length of the longest sequence. Defaults to None.
            fields_pad_ids (Mapping[str, int], optional): A mapping from field
                names to the padding value to use for that field. If not
                provided, the mapper will fail unless the unk_fields_pad_id
                attribute is set.
            unk_fields_pad_id (int, optional): The padding value to use for
                any field that is not in fields_pad_ids. If not provided, an
                error will be raised if a field is not in fields_pad_ids.
        """

        fields_pad_ids = {
            "input_ids": tokenizer.pad_token_id or 0,
            "attention_mask": 0,
            "token_type_ids": tokenizer.pad_token_type_id or 0,
            "overflow_to_sample_mapping": 0,
            "special_tokens_mask": 0,
            "offset_mapping": 0,
            "length": 0,
            **(fields_pad_ids or {}),
        }
        super().__init__(
            pad_to_length=pad_to_length,
            unk_fields_pad_id=unk_fields_pad_id,
            fields_pad_ids=fields_pad_ids,
        )


class TensorCollatorMapper(BaseCollator, SingleBaseMapper):
    """
    A collator mapper that collates sequences of n tensors into a single
    tensor of shape (n, ...) where ... is the maximum size of the
    sequences. Uses the values passed to fields_pad_ids to determine
    how to pad each field.

    If used with a Pytorch DataLoader, the collator mapper must be
    called as follows:

    >>> collator = TensorsCollatorMapper(...)
    >>> data_loader = DataLoader(..., collate_fn=collator.transform)
    """

    @staticmethod
    def _pad(
        sequence: Sequence[torch.Tensor],
        pad_value: int,
        dim: int = 0,
        pad_to_length: Optional[Union[int, Sequence[int]]] = None,
    ) -> torch.Tensor:

        # make sure type of input is right
        if not (
            isinstance(sequence, abc.Sequence)
            and all(isinstance(elem, torch.Tensor) for elem in sequence)
        ):
            raise ValueError(
                "Each element to collate must be a sequence of torch.Tensor, "
                f"not {type(sequence)}"
            )

        # the `view` is because we need to add a new dimension as the
        # dimension alongside which we batch
        sequence = [torch.unsqueeze(tensor, dim=dim) for tensor in sequence]

        # this contains maximum length of all the sequences
        max_lengths = [max(t) for t in zip(*(t.size() for t in sequence))]

        if isinstance(pad_to_length, int):
            # if pad_to_length is a single integer, we pad all sequences to
            # the same length
            pad_to_length = [pad_to_length] * len(sequence)

        # if pad_to_length is provided, we need to make sure that
        # each dimension does not exceed the pad_to_length[i].
        if pad_to_length is not None:
            for i in range(len(max_lengths)):
                if i == dim:
                    # do not touch the dimension we are batching along
                    continue
                elif max_lengths[i] > pad_to_length[i]:
                    # raise an error if the pad_to_length requested
                    # for this dimension is smaller than the maximum
                    # length of the current sequence of this dimension
                    raise ValueError(
                        f"Tried to pad sequence to length {pad_to_length} "
                        f"but sequence had shape {max_lengths}"
                    )
                else:
                    max_lengths[i] = pad_to_length[i]

        # https://pytorch.org/docs/stable/generated/torch.nn.functional.pad
        # according to that page, we need to create pad shapes is reverse.
        pad_shapes = tuple(
            tuple(
                chain.from_iterable(
                    (0, m - s)
                    for s, m in zip(t.size()[::-1], max_lengths[::-1])
                )
            )
            # we do padding shapes for each tensor
            for t in sequence
        )
        # call each pad on each of the tensors with the appropriate padding
        to_stack = tuple(
            torch.nn.functional.pad(
                tensor, pad, mode="constant", value=pad_value
            )
            for tensor, pad in zip(sequence, pad_shapes)
        )

        return torch.cat(to_stack, dim=dim)

    def transform(
        self: "TensorCollatorMapper", data: Dict[str, Sequence[torch.Tensor]]
    ) -> Dict[str, torch.Tensor]:

        collated_data = {
            field_name: self._pad(
                sequence=list_of_tensors,
                pad_value=self._get_padding_value(field_name=field_name),
                pad_to_length=self.pad_to_length,
            )
            for field_name, list_of_tensors in data.items()
        }
        return collated_data


class FromTokenizerTensorCollatorMapper(
    FromTokenizerMixIn, TensorCollatorMapper
):
    """
    A collator mapper that collates sequences of n tensors into a
    single tensor of shape (n, ...) where ... is the maximum size of the
    sequences. Uses the provided tokenizer to determine how to pad common
    fields for NLP tasks, such as `input_ids`, `attention_mask`,
    `token_type_ids`, etc. Padding values for further fields can be
    provided in the `fields_pad_ids` argument.

    If used with a Pytorch DataLoader, the collator mapper must be
    called as follows:
    >>> tokenizer = AutoTokenizer.from_pretrained(...)
    >>> collator = FromTokenizerTensorsCollatorMapper(tokenizer, ...)
    >>> data_loader = DataLoader(..., collate_fn=collator.transform)
    """


class ListCollatorMapper(BaseCollator, SingleBaseMapper):
    """Given a `sequence_to_pad` dict of comprised of <field names, value to
    pad field with>, figures out how much to pad them such that all examples in
    dataset in those fields have same length. This mapper can be useful for
    cases where HuggingFace tokenizer padding behaves weirdly, which is the
    case when it is customized to produce extra keys. For example,

    tokenizer.pad([{'input_ids': [0, 1, 2], 'aaa': [3, 3, 3]},
                   {'input_ids': [3, 4], 'aaa': [4, 4]}])

    will correctly pad `input_ids`, but not `aaa`.  This can break collation
    because it requires calls to `tokenizer.pad`.
    """

    pad_to_length: int

    def _get_list_shape_recursive(
        self, sequence: Sequence[Any]
    ) -> Tuple[int, ...]:
        if not isinstance(sequence, abc.Sequence):
            # we have unpacked as far as we can go; this is just a
            # single element.
            return tuple()

        # this iterator will yield the shape of each element in the sequence
        inner_dims = (self._get_list_shape_recursive(s) for s in sequence)

        # the acutal shape is the maximum of the inner dims
        inner_shape = tuple(max(dims) for dims in zip(*inner_dims))

        return (len(sequence), *inner_shape)

    def _pad_recursive(
        self, sequence: List[Any], shape: Sequence[int], padding_symbol: Any
    ) -> List[Any]:
        """Recursively pads a list of [lists, ...].

        Args:
            sequence (List[Any]): The list to pad.
            shape (Sequence[int]): The shape to pad to.
            padding_symbol (Any): The symbol to pad with.

        Returns:
            List[Any]: _description_
        """

        if len(shape) < 2:
            # we have reached the end of the shape; this is a single element
            return sequence

        _, dim_to_pad_shape, *rest_shape = shape

        nested_pad_symbol = functools.reduce(
            lambda x, _: [x], range(len(rest_shape)), padding_symbol
        )

        # Let's walk through the nested padding process here.
        #
        # Our overall goal is to turn a potentially nested sequence of
        # list such as:
        #
        #       [[[1 2 3] [4 5]    ]
        #        [[6 7]   [8]   [9]]]
        #
        # Into a list of lists of the same length, such as:
        #
        #       [[[1 2 3] [4 5 0] [0 0 0]]
        #        [[6 7 0] [8 0 0] [9 0 0]]]
        #
        # The first step is to add any sequence that is completely missing
        # such as the last example of the first row above. That will get us
        # the following:
        #
        #      [[[1 2 3] [4 5] [0]]
        #       [[6 7]   [8]   [9]]]
        #
        # We do that in the following line:
        sequence_with_brand_new_padding = (
            sub_seq + [nested_pad_symbol] * (dim_to_pad_shape - len(sub_seq))
            for sub_seq in sequence
        )

        # The second step is to recursively pad the inner lists by
        # calling this function on each subsequence. We do that as follows:
        padded_sequence = [
            self._pad_recursive(
                sequence=sub_seq,
                shape=(dim_to_pad_shape, *rest_shape),
                padding_symbol=padding_symbol,
            )
            for sub_seq in sequence_with_brand_new_padding
        ]

        return padded_sequence

    def _pad(
        self: "ListCollatorMapper",
        seq_of_seq_to_pad: List[Any],
        padding_symbol: Any,
    ) -> List[Any]:

        padding_shape = self._get_list_shape_recursive(seq_of_seq_to_pad)

        if self.pad_to_length is not None:
            if not all(p <= self.pad_to_length for p in padding_shape):
                raise ValueError(
                    "PaddingMapper expects every input sequence to be less"
                    "than or equal to the `pad_to_length`. Please handle"
                    "any truncation or whatever upstream in a different"
                    " mapper, such as TokenizerMapper."
                    f"\t{padding_shape} > {self.pad_to_length}"
                    f"\t{seq_of_seq_to_pad}"
                )
            padding_shape = (self.pad_to_length,) * len(padding_shape)

        if len(padding_shape) < 2:
            # nothing to pad here; we need at minimum a list of lists
            # for padding to make any sense.
            return seq_of_seq_to_pad

        padded_sequence = self._pad_recursive(
            sequence=seq_of_seq_to_pad,
            shape=padding_shape,
            padding_symbol=padding_symbol,
        )
        return padded_sequence

    def transform(self, data: TransformElementType) -> TransformElementType:
        """Add padding to all list elements for the fields we specify."""

        return {
            field_name: self._pad(
                seq_of_seq_to_pad=field_value,
                padding_symbol=self._get_padding_value(field_name=field_name),
            )
            for field_name, field_value in data.items()
        }


class FromTokenizerListCollatorMapper(FromTokenizerMixIn, ListCollatorMapper):
    """Performs collation of a list to a given length. Uses the provided
    tokenizer to determine how to pad common fields for NLP tasks, such as
    `input_ids`, `attention_mask`, `token_type_ids`, etc. Padding values for
    further fields can be provided in the `fields_pad_ids` argument."""<|MERGE_RESOLUTION|>--- conflicted
+++ resolved
@@ -71,28 +71,15 @@
         self, batch: Sequence[TransformElementType]
     ) -> TransformElementType:
         """This method complies with PyTorch's DataLoader interface."""
-<<<<<<< HEAD
-        return self.transform({
-            k: [d[k] for d in batch]
-            for k in batch[0].keys()
-        })
+        return self.transform(
+            {k: [d[k] for d in batch] for k in batch[0].keys()}
+        )
 
 
 # Alias for backwards compatibility
 CollatorMixIn = BaseCollator
 
 
-=======
-        return self.transform(
-            {k: [d[k] for d in batch] for k in batch[0].keys()}
-        )
-
-
-# Alias for backwards compatibility
-CollatorMixIn = BaseCollator
-
-
->>>>>>> 3c46074a
 class FromTokenizerMixIn(BaseCollator):
     def __init__(
         self,

--- conflicted
+++ resolved
@@ -14,7 +14,7 @@
     TokenTypeIdsSequencePaddingMapper,
 )
 from ..mappers.shape import BinarizerMapper, FlattenMapper, UnpackingMapper
-from ..mappers.tokenize import TokenizerMapper, ValidUnicodeMapper, PaddingMapper
+from ..mappers.tokenize import TokenizerMapper, ValidUnicodeMapper
 from ..utils import SmashedWarnings
 
 __all__ = [
@@ -35,15 +35,11 @@
     "ChangeFieldsMapper",
     "MakeFieldMapper",
     "ValidUnicodeMapper",
-<<<<<<< HEAD
-    "PaddingMapper"
-=======
     "FixedBatchSizeMapper",
     "CollatorMapper",
     "FromTokenizerCollatorMapper",
     "Python2TorchMapper",
     "Torch2PythonMapper",
->>>>>>> ceff8158
 ]
 
 

[project]
name = "smashed"
<<<<<<< HEAD
version = "0.2.2"
=======
version = "0.2.6"
>>>>>>> 3c46074a
description = "Sequential MAppers for Sequences of HEterogeneous Dictionaries is a set of Python interfaces designed to apply transformations to samples in datasets, which are often implemented as sequences of dictionaries."
authors = [
    {name = "Allen Institute for Artificial Intelligence", email = "contact@allenai.org" },
    {name = "Luca Soldaini", email = "luca@soldaini.net"}
]
license = {text = "Apache-2.0"}
readme = "README.md"
requires-python = ">=3.8"
dependencies = [
    "torch >= 1.9",
    "transformers >= 4.5",
    "necessary>=0.2.3",
    "trouting>=0.3.0",
    "ftfy>=6.1.1",
    "platformdirs>=2.5.0",
]

[project.urls]
"Homepage" = "https://github.com/allenai/smashed"
"Repository" = "https://github.com/allenai/smashed"
"Bug Tracker" = "https://github.com/allenai/smashed/issues"


[tool.setuptools.packages.find]
where = ["src"]

[tool.setuptools.package-data]
smashed = ["py.typed"]


[build-system]
build-backend = "setuptools.build_meta"
requires = [
    "setuptools >= 61.0.0",
    "pip >= 21.0.0",
    "wheel"
]

[project.optional-dependencies]
dev = [
    "black>=22.6.0",
    "isort>=5.10.1",
    "mypy>=0.971",
    "pytest>=5.2",
    "ipython>=8.4.0",
    "autopep8>=1.7.0",
    "flake8>=5.0",
    "ipdb>=0.13.0",
    "flake8-pyi>=22.8.1",
    "Flake8-pyproject>=1.1.0"
]
remote = [
    "smart-open>=5.2.1"
]
datasets = [
  "datasets>=2.4.0"
]
torchdata = [
  "torch >= 1.12.1",
  "torchdata >= 0.4.1"
]
all = [
    "smashed[dev]",
    "smashed[datasets]",
    "smashed[torchdata]",
    "smashed[remote]"
]

[tool.black]
line-length = 79
include = '\.pyi?$'
exclude = '''
(
      __pycache__
    | \.git
    | \.mypy_cache
    | \.pytest_cache
    | \.vscode
    | \.venv
    | \bdist\b
    | \bdoc\b
)
'''

[tool.isort]
profile = "black"
line_length = 79
multi_line_output = 3

[tool.autopep8]
max_line_length = 79
in-place = true
recursive = true
aggressive = 3

[tool.mypy]
python_version = 3.8
ignore_missing_imports = true
no_site_packages = true
allow_redefinition = false

[tool.mypy-tests]
strict_optional = false

[tool.flake8]
exclude = [
    ".venv/",
    "tmp/"
]
per-file-ignores = [
    '*.py:E203',
    '__init__.py:F401',
    '*.pyi:E302,E305'
]

[tool.pytest.ini_options]
testpaths = ["tests/"]
python_classes = ["Test*", "*Test"]
log_format = "%(asctime)s - %(levelname)s - %(name)s - %(message)s"
log_level = "DEBUG"
markers = []
filterwarnings = []<|MERGE_RESOLUTION|>--- conflicted
+++ resolved
@@ -1,10 +1,6 @@
 [project]
 name = "smashed"
-<<<<<<< HEAD
-version = "0.2.2"
-=======
 version = "0.2.6"
->>>>>>> 3c46074a
 description = "Sequential MAppers for Sequences of HEterogeneous Dictionaries is a set of Python interfaces designed to apply transformations to samples in datasets, which are often implemented as sequences of dictionaries."
 authors = [
     {name = "Allen Institute for Artificial Intelligence", email = "contact@allenai.org" },
@@ -17,7 +13,7 @@
     "torch >= 1.9",
     "transformers >= 4.5",
     "necessary>=0.2.3",
-    "trouting>=0.3.0",
+    "trouting>=0.2.2",
     "ftfy>=6.1.1",
     "platformdirs>=2.5.0",
 ]
